//========================================================================
//  This software is free: you can redistribute it and/or modify
//  it under the terms of the GNU Lesser General Public License Version 3,
//  as published by the Free Software Foundation.
//
//  This software is distributed in the hope that it will be useful,
//  but WITHOUT ANY WARRANTY; without even the implied warranty of
//  MERCHANTABILITY or FITNESS FOR A PARTICULAR PURPOSE.  See the
//  GNU Lesser General Public License for more details.
//
//  You should have received a copy of the GNU Lesser General Public License
//  Version 3 in the file COPYING that came with this distribution.
//  If not, see <http://www.gnu.org/licenses/>.
//========================================================================
/*!
\file    particle-filter.cc
\brief   Particle Filter Starter Code
\author  Joydeep Biswas, (C) 2019
*/
//========================================================================

#include <algorithm>
#include <cmath>
#include <iostream>
#include "eigen3/Eigen/Dense"
#include "eigen3/Eigen/Geometry"
#include "gflags/gflags.h"
#include "glog/logging.h"
#include "shared/math/geometry.h"
#include "shared/math/line2d.h"
#include "shared/math/math_util.h"
#include "shared/util/timer.h"
#include "ros/ros.h"

#include "config_reader/config_reader.h"
#include "particle_filter.h"

#include "vector_map/vector_map.h"

using geometry::line2f;
using std::cout;
using std::endl;
using std::string;
using std::swap;
using std::vector;
using Eigen::Vector2f;
using Eigen::Vector2i;
using vector_map::VectorMap;

DEFINE_double(num_particles, 50, "Number of particles");
double current_time;

namespace particle_filter {

config_reader::ConfigReader config_reader_({"config/particle_filter.lua"});
CONFIG_FLOAT(k1, "k1");
CONFIG_FLOAT(k2, "k2");
CONFIG_FLOAT(k3, "k3");
CONFIG_FLOAT(k4, "k4");
CONFIG_FLOAT(init_x, "init_x");
CONFIG_FLOAT(init_y, "init_y");
CONFIG_FLOAT(init_r, "init_r");
CONFIG_FLOAT(init_loc_stddev, "init_loc_stddev");
CONFIG_FLOAT(init_r_stddev, "init_r_stddev");

// ---------START HELPER FUNCTIONS----------

void PrintParticles(std::vector<Particle> particles){
  ROS_INFO("----------------------");
  for (int i = 0; i < int(particles.size()); i++){
    ROS_INFO("[%d]: loc = (%f, %f), angle = %f, weight = %f", i, particles[i].loc.x(), particles[i].loc.y(), particles[i].angle, particles[i].weight);
  }
}

float Vel2f_To_Vel(const Vector2f& velocity) {
  return sqrt(pow(velocity.x(), 2) + pow(velocity.y(), 2));
}

float Accel2f_To_Accel(const Vector2f& accel) {
  return sqrt(pow(accel.x(), 2) + pow(accel.y(), 2));
}

Vector2f GetOdomVel2f(const Vector2f& last_loc, const Vector2f& current_loc, float del_time) {
  return (1/ del_time) * Vector2f(current_loc.x() - last_loc.x(), current_loc.y() - last_loc.y());
}

Vector2f GetOdomAccel2f(const Vector2f& last_vel, const Vector2f& current_vel, float del_time) {
  return (last_vel - current_vel) * del_time;
}

void ParticleFilter::UpdateOdometry(const Vector2f& odom_loc,
                                    const float odom_angle){
  if (!odom_initialized_) {
    curr_odom_angle_ = odom_angle;
    curr_odom_loc_ = odom_loc;
    odom_initialized_ = true;
    return;
  }

  curr_odom_loc_ = odom_loc;
  curr_odom_angle_ = odom_angle;
  curr_time_ = ros::Time::now().toSec();
  del_time_ = curr_time_ - prev_time_;
  odom_vel2f_ = GetOdomVel2f(prev_odom_loc_, curr_odom_loc_, del_time_);
  odom_accel2f_ = GetOdomAccel2f(prev_odom_vel2f_, odom_vel2f_, del_time_);
  odom_vel_ = Vel2f_To_Vel(odom_vel2f_);
  odom_accel_ = Accel2f_To_Accel(odom_accel2f_);
  del_odom_angle_ = curr_odom_angle_ - prev_odom_angle_;
  odom_omega_ = del_odom_angle_ / del_time_;

  ROS_INFO("----------------------------");
  ROS_INFO("prev_time_ = %f", prev_time_);
  ROS_INFO("curr_time_ = %f", curr_time_);
  ROS_INFO("del_time_ = %f", del_time_);

  ROS_INFO("prev_odom_loc_ = (%f, %f)", prev_odom_loc_.x(), prev_odom_loc_.y());
  ROS_INFO("curr_odom_loc_ = (%f, %f)", curr_odom_loc_.x(), curr_odom_loc_.y());

  ROS_INFO("prev_odom_vel2f_ = (%f, %f)", prev_odom_vel2f_.x(), prev_odom_vel2f_.y());
  ROS_INFO("odom_vel2f_ = (%f, %f)", odom_vel2f_.x(), odom_vel2f_.y());
  ROS_INFO("odom_vel_ = %f", odom_vel_);

  ROS_INFO("odom_accel2f_ = (%f, %f)", odom_accel2f_.x(), odom_accel2f_.y());
  ROS_INFO("odom_accel_ = %f", odom_accel_);

  ROS_INFO("prev_odom_angle_ = %f", prev_odom_angle_);
  ROS_INFO("curr_odom_angle_ = %f", curr_odom_angle_);
  ROS_INFO("del_odom_angle_ = %f", del_odom_angle_);
  ROS_INFO("odom_omega_ = %f", odom_omega_);

  prev_time_ = curr_time_;
  prev_odom_loc_ = odom_loc;
  prev_odom_angle_ = odom_angle;
  prev_odom_vel2f_ = odom_vel2f_;         
}

// ----------END HELPER FUNCTIONS-----------

ParticleFilter::ParticleFilter() :
    prev_odom_loc_(0, 0),
    prev_odom_angle_(0),
    odom_initialized_(false),
    curr_odom_loc_(0, 0),
    curr_odom_angle_(0),
    curr_time_(0),
    prev_time_(0),
    del_time_(0),
    prev_odom_vel2f_(0, 0),
    odom_vel2f_(0, 0),
    odom_accel2f_(0, 0),
    odom_vel_(0),
    odom_accel_(0),
    del_odom_angle_(0),
    odom_omega_(0) {}

void ParticleFilter::GetParticles(vector<Particle>* particles) const {
  *particles = particles_;
}

void ParticleFilter::GetPredictedPointCloud(const Vector2f& loc,
                                            const float angle,
                                            int num_ranges,
                                            float range_min,
                                            float range_max,
                                            float angle_min,
                                            float angle_max,
                                            vector<Vector2f>* scan_ptr) {
  vector<Vector2f>& scan = *scan_ptr;
  // Compute what the predicted point cloud would be, if the car was at the pose
  // loc, angle, with the sensor characteristics defined by the provided
  // parameters.
  // This is NOT the motion model predict step: it is the prediction of the
  // expected observations, to be used for the update step.

  // Note: The returned values must be set using the `scan` variable:
  scan.resize(num_ranges);
  // Fill in the entries of scan using array writes, e.g. scan[i] = ...
  for (size_t i = 0; i < scan.size(); ++i) {
    scan[i] = Vector2f(0, 0);
  }

  // The line segments in the map are stored in the `map_.lines` variable. You
  // can iterate through them as:
  for (size_t i = 0; i < map_.lines.size(); ++i) {
    const line2f map_line = map_.lines[i];
    // The line2f class has helper functions that will be useful.
    // You can create a new line segment instance as follows, for :
    line2f my_line(1, 2, 3, 4); // Line segment from (1,2) to (3.4).
    // Access the end points using `.p0` and `.p1` members:
<<<<<<< HEAD
    //ROS_INFO("P0: (%f, %f), P1: (%f, %f)", my_line.p0.x(), my_line.p0.y(), my_line.p1.x(), my_line.p1.y());
=======
    // ROS_INFO("P0: (%f, %f), P1: (%f, %f)", my_line.p0.x(), my_line.p0.y(), my_line.p1.x(), my_line.p1.y());
>>>>>>> 88da4b44
    // Check for intersections:
    bool intersects = map_line.Intersects(my_line);
    // You can also simultaneously check for intersection, and return the point
    // of intersection:
    Vector2f intersection_point; // Return variable
    intersects = map_line.Intersection(my_line, &intersection_point);
    if (intersects) {
<<<<<<< HEAD
      //ROS_INFO("Intersects at (%f, %f)", intersection_point.x(), intersection_point.y());
    } else {
      //ROS_INFO("No intersection");
=======
      // ROS_INFO("Intersects at (%f, %f)", intersection_point.x(), intersection_point.y());
    } else {
      // ROS_INFO("No intersection");
>>>>>>> 88da4b44
    }
  }
}

void ParticleFilter::Update(const vector<float>& ranges,
                            float range_min,
                            float range_max,
                            float angle_min,
                            float angle_max,
                            Particle* p_ptr) {
  // Implement the update step of the particle filter here.

  // You will have to use the `GetPredictedPointCloud` to predict the expected
  // observations for each particle, and assign weights to the particles based
  // on the observation likelihood computed by relating the observation to the
  // predicted point cloud.

  // here we will use obersvation likelihood model to update weights
  // for each ray from laser:
  //      determine s_t_i for p_ptr based on distance from car to 
  //            predicted intersection with wall
  //      calculate p(s_t_i|x_t) {where x_t == next_particles_?} by 
  //            proportional_to {ignore s_t_i < s_min ||J s_t_i > s_max
  //                             exp(.),
  //                             exp(.),
  //                             exp(.)}
  // find p(s_t|x) "probability of observing laser points given predicted location"
  //        using product of all p(s_t_i | x_t)s "inidividual probabilities of each ray"
  // update weight of p_ptr to be p_ptr.weight * p(s_t|x);

}

void ParticleFilter::Resample() {
  // create new_particles;
  // Resample the particles, proportional to their weights.
  // caculate total_sum of all weights in particles
  // create bins with width  = weight / total_sum
  // for each particle in particles (i = 1 to num_particles):
  //      randomly generate number 0 - 1;
  //      determine which bin that falls into -> bin_i
  //      new_particles.push_back(particles_[bin_i])
  // particles = new_particles;

  // You will need to use the uniform random number generator provided. For
  // example, to generate a random number between 0 and 1:
  float x = rng_.UniformRandom(0, 1);
  printf("Random number drawn from uniform distribution between 0 and 1: %f\n",
         x);
}

void ParticleFilter::ObserveLaser(const vector<float>& ranges,
                                  float range_min,
                                  float range_max,
                                  float angle_min,
                                  float angle_max) {
  // A new laser scan observation is available (in the laser frame)
  
  // Call the Update and Resample steps as necessary.
  // for each particle p in partcles_ -> Update(ranges, range_min, range_max, angle_min, angle_max, p);
  // Resample();
}

<<<<<<< HEAD
void ParticleFilter::UpdateOdometry(const Vector2f& odom_loc,
                                    const float odom_angle){
  if (!odom_initialized_) {
    curr_odom_angle_ = odom_angle;
    curr_odom_loc_ = odom_loc;
    odom_initialized_ = true;
    return;
  }

  prev_odom_loc_ = curr_odom_loc_;
  prev_odom_angle_ = curr_odom_angle_;
  curr_odom_loc_ = odom_loc;
  curr_odom_angle_ = odom_angle;
  curr_time_ = ros::Time::now().toSec();
  del_time_ = curr_time_ - prev_time_;
  prev_odom_vel2f_ = odom_vel2f_;
  odom_vel2f_ = GetOdomVel2f(prev_odom_loc_, curr_odom_loc_, del_time_);
  ROS_INFO("PREV %f %f", prev_odom_loc_.x(), prev_odom_loc_.y());
  ROS_INFO("CURR %f %f", curr_odom_loc_.x(), curr_odom_loc_.y());
  ROS_INFO("ODOM %f %f", odom_vel2f_.x(), odom_vel2f_.y());

  odom_accel2f_ = GetOdomAccel2f(prev_odom_vel2f_, odom_vel2f_, del_time_);
  odom_vel_ = Vel2f_To_Vel(odom_vel2f_);
  odom_accel_ = Accel2f_To_Accel(odom_accel2f_);
  del_odom_angle_ = curr_odom_angle_ - prev_odom_angle_;
  odom_omega_ = del_odom_angle_ / del_time_;
  prev_time_ = curr_time_;                  
}
=======
>>>>>>> 88da4b44

void ParticleFilter::Predict(const Vector2f& odom_loc,
                             const float odom_angle) {
  // Implement the predict step of the particle filter here.
  // A new odometry value is available (in the odom frame)
  // Implement the motion model predict step here, to propagate the particles
  // forward based on odometry.

  UpdateOdometry(odom_loc, odom_angle);

  // here we will use motion model to predict location of particle at next time step
  // start with n particles_ with position (px,py)
  // split particles into 4 groups for each error term (tet, ter, ret, rer)
  //     or apply each type of error for all particles
  // how do we represent/calculate tet, ter, ret, rer 
  //     (test with all errors = 0, or individually each error type)
  // predict location loc_hat and angle_hat of particles at next time step given odom velocity (given odom_location/angle) + error noise
  //     and store in new data structure?  next_particles_
  // return how likely it is for each particle to be at the next location loc_hat, angle_hat
  //     based on 1) starting location, 2) predicted location, 3) odometry

  for (auto& particle : particles_){
    // float trans_err_trans = 0.0;
    // float trans_err_rot = 0.0;
    // float rot_err_trans = 0.0;
    // float rot_err_rot = 0.0;
    particle.loc.x() += cos( particle.angle) * (odom_vel_ * del_time_);
    particle.loc.y() += sin( particle.angle) * (odom_vel_ * del_time_);
    //particles_[i].angle = r;
    particle.weight = 1.0;
  }

  // You will need to use the Gaussian random number generator provided. For
  // example, to generate a random number from a Gaussian with mean 0, and
  // standard deviation 2:
  // float k1 = CONFIG_k1;
  // float k2 = CONFIG_k2;
  // float k3 = CONFIG_k3;
  // float k4 = CONFIG_k4;

<<<<<<< HEAD
  //PrintParticles(particles_);
=======
  // PrintParticles(particles_);
>>>>>>> 88da4b44

  // float x = rng_.Gaussian(0.0, 2.0);
  // printf("Random number drawn from Gaussian distribution with 0 mean and "
  //        "standard deviation of 2 : %f\n", x);
}


void ParticleFilter::Initialize(const string& map_file,
                                const Vector2f& loc,
                                const float angle) {
  // The "set_pose" button on the GUI was clicked, or an initialization message
  // was received from the log. Initialize the particles accordingly, e.g. with
  // some distribution around the provided location and angle.
  map_.Load(map_file);

  // Initialize the particles of size num_particles
  particles_ = std::vector<Particle>(FLAGS_num_particles);

  // Create randomly distributed particles around (init_x, init_y).
  for (int i = 0; i < int(particles_.size()); i++){
    float x = rng_.Gaussian(loc.x(), CONFIG_init_loc_stddev);
    float y = rng_.Gaussian(loc.y(), CONFIG_init_loc_stddev);
    float r = rng_.Gaussian(angle, CONFIG_init_r_stddev);
    particles_[i].loc = Vector2f(x, y);
    particles_[i].angle = r;
    particles_[i].weight = 1.0;
  }
  
}

void ParticleFilter::GetLocation(Eigen::Vector2f* loc_ptr, 
                                 float* angle_ptr) const {
  Vector2f& loc = *loc_ptr;
  float& angle = *angle_ptr;
  // Compute the best estimate of the robot's location based on the current set
  // of particles. The computed values must be set to the `loc` and `angle`
  // variables to return them. Modify the following assignments:
  loc = Vector2f(0, 0);
  angle = 0;
}


}  // namespace particle_filter<|MERGE_RESOLUTION|>--- conflicted
+++ resolved
@@ -187,11 +187,7 @@
     // You can create a new line segment instance as follows, for :
     line2f my_line(1, 2, 3, 4); // Line segment from (1,2) to (3.4).
     // Access the end points using `.p0` and `.p1` members:
-<<<<<<< HEAD
-    //ROS_INFO("P0: (%f, %f), P1: (%f, %f)", my_line.p0.x(), my_line.p0.y(), my_line.p1.x(), my_line.p1.y());
-=======
     // ROS_INFO("P0: (%f, %f), P1: (%f, %f)", my_line.p0.x(), my_line.p0.y(), my_line.p1.x(), my_line.p1.y());
->>>>>>> 88da4b44
     // Check for intersections:
     bool intersects = map_line.Intersects(my_line);
     // You can also simultaneously check for intersection, and return the point
@@ -199,15 +195,9 @@
     Vector2f intersection_point; // Return variable
     intersects = map_line.Intersection(my_line, &intersection_point);
     if (intersects) {
-<<<<<<< HEAD
-      //ROS_INFO("Intersects at (%f, %f)", intersection_point.x(), intersection_point.y());
-    } else {
-      //ROS_INFO("No intersection");
-=======
       // ROS_INFO("Intersects at (%f, %f)", intersection_point.x(), intersection_point.y());
     } else {
       // ROS_INFO("No intersection");
->>>>>>> 88da4b44
     }
   }
 }
@@ -270,37 +260,6 @@
   // Resample();
 }
 
-<<<<<<< HEAD
-void ParticleFilter::UpdateOdometry(const Vector2f& odom_loc,
-                                    const float odom_angle){
-  if (!odom_initialized_) {
-    curr_odom_angle_ = odom_angle;
-    curr_odom_loc_ = odom_loc;
-    odom_initialized_ = true;
-    return;
-  }
-
-  prev_odom_loc_ = curr_odom_loc_;
-  prev_odom_angle_ = curr_odom_angle_;
-  curr_odom_loc_ = odom_loc;
-  curr_odom_angle_ = odom_angle;
-  curr_time_ = ros::Time::now().toSec();
-  del_time_ = curr_time_ - prev_time_;
-  prev_odom_vel2f_ = odom_vel2f_;
-  odom_vel2f_ = GetOdomVel2f(prev_odom_loc_, curr_odom_loc_, del_time_);
-  ROS_INFO("PREV %f %f", prev_odom_loc_.x(), prev_odom_loc_.y());
-  ROS_INFO("CURR %f %f", curr_odom_loc_.x(), curr_odom_loc_.y());
-  ROS_INFO("ODOM %f %f", odom_vel2f_.x(), odom_vel2f_.y());
-
-  odom_accel2f_ = GetOdomAccel2f(prev_odom_vel2f_, odom_vel2f_, del_time_);
-  odom_vel_ = Vel2f_To_Vel(odom_vel2f_);
-  odom_accel_ = Accel2f_To_Accel(odom_accel2f_);
-  del_odom_angle_ = curr_odom_angle_ - prev_odom_angle_;
-  odom_omega_ = del_odom_angle_ / del_time_;
-  prev_time_ = curr_time_;                  
-}
-=======
->>>>>>> 88da4b44
 
 void ParticleFilter::Predict(const Vector2f& odom_loc,
                              const float odom_angle) {
@@ -341,11 +300,7 @@
   // float k3 = CONFIG_k3;
   // float k4 = CONFIG_k4;
 
-<<<<<<< HEAD
-  //PrintParticles(particles_);
-=======
   // PrintParticles(particles_);
->>>>>>> 88da4b44
 
   // float x = rng_.Gaussian(0.0, 2.0);
   // printf("Random number drawn from Gaussian distribution with 0 mean and "
